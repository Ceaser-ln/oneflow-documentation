
site_name: OneFlow
site_url: https://www.oneflow.org/
site_description: >-
  OneFlow 是一款分布式高效的机器学习框架
# Repository
repo_name: OneFlow
repo_url: https://github.com/OneFlow-Inc/oneflow
edit_uri: ""

# Copyright
copyright: Copyright &copy; 2017 - 2020 OneFlow

#website/xxx.html style
use_directory_urls: false

# Configuration
theme:
  name: material

  # 404 page
  static_templates:
    - 404.html

  # Don't include MkDocs' JavaScript
  include_search_page: false
  search_index_only: true

  # Default values, taken from mkdocs_theme.yml
  language: zh
  features:
    - tabs
    #- instant
  palette:
    scheme: default
    primary: indigo
    accent: indigo
  font:
    text: Roboto
    code: Roboto Mono
  icon:
    logo: logo
  favicon: assets/favicon.png

# Plugins
plugins:
  - search

# Extensions
markdown_extensions:
  - markdown.extensions.admonition
  - markdown.extensions.attr_list
  - markdown.extensions.codehilite:
      guess_lang: false
  - markdown.extensions.def_list
  - markdown.extensions.footnotes
  - markdown.extensions.meta
  - markdown.extensions.toc:
      permalink: true
  - pymdownx.arithmatex
  - pymdownx.betterem:
      smart_enable: all
  - pymdownx.caret
  - pymdownx.critic
  - pymdownx.details
  - pymdownx.emoji:
      emoji_index: !!python/name:materialx.emoji.twemoji
      emoji_generator: !!python/name:materialx.emoji.to_svg
  # - pymdownx.highlight:
  #     linenums_style: pymdownx-inline
  - pymdownx.inlinehilite
  - pymdownx.keys
  - pymdownx.magiclink:
      repo_url_shorthand: true
      user: squidfunk
      repo: mkdocs-material
  - pymdownx.mark
  - pymdownx.smartsymbols
  - pymdownx.snippets:
      check_paths: true
  - pymdownx.superfences
  - pymdownx.tabbed
  - pymdownx.tasklist:
      custom_checkbox: true
  - pymdownx.tilde

nav:
    - 首页: index.md

    - 快速上手:
      - 3分钟快速上手: quick_start/quickstart_in_3_min.md
      - 识别MNIST手写体数字: quick_start/lenet_mnist.md

    - 基础专题:
      - tensor与blob: basics_topics/tensor_blob.md
      - 任务函数及训练环境配置: basics_topics/job_function_config.md
      - 任务函数的定义与调用: basics_topics/job_function_define_call.md
<<<<<<< HEAD
      - 获取任务函数的结果: basics_topics/async_get.md
      - OFRecord数据集的制作与导入: basics_topics/ofrecord.md
=======
      - 异步方式获取任务函数的结果: basics_topics/async_get.md
      - OFRecord数据格式: basics_topics/ofrecord.md
>>>>>>> 8830a959
      - 模型的加载与保存: basics_topics/model_load_save.md
      - 分布式训练: basics_topics/distributed_train.md
      - Consistent与Mirrored策略: basics_topics/consistent_mirrored.md
    
    - 高级应用实例:
      - 图像处理:
        - AlexNet: adv_examples/alexnet.md
        - MaskRCNN: adv_examples/mask_rcnn.md
      - 文本处理-BERT: adv_examples/bert.md
      - 推荐系统-Wide&Deep: adv_examples/wide_deep.md
      - 深度伪造-生成对抗网络: adv_examples/dcgan.md

    - 部署与运维:
      - 编译: 
        - 编译源码: build_ship/build_source.md
        - 使用docker编译: build_ship/build_in_docker.md
      - 安装与测试: build_ship/install.md
      - 常见问题: build_ship/troubleshooting.md

    - 二次开发专题:
      - oneflow架构: extended_dev/framework.md
      - User Op: extended_dev/user_op.md
      - 算子描述符: extended_dev/op_desc.md
      - 自动梯度求导: extended_dev/auto_grad.md
      - 图优化: extended_dev/graph_optimize.md
      - 自动并行: extended_dev/auto_parallel.md
      - 代价模型: extended_dev/loss_model.md
      - 自动放置: extended_dev/auto_placement.md
      - 数据路由: extended_dev/data_router.md
      - 内存规划: extended_dev/mem_model.md
      - NDArray: extended_dev/ndarray.md

    - 为OneFlow做贡献:
      - OneFlow开源计划: contribute/intro.md

      - 开发者指南: contribute/developer-guide.md

      - 贡献文档: contribute/doc.md

      - 贡献测试案例: contribute/tests.md

      - 编写WiKi: contribute/wiki.md

      - review PR: contribute/review_pr.md

      - 社区: contribute/community.md<|MERGE_RESOLUTION|>--- conflicted
+++ resolved
@@ -95,13 +95,8 @@
       - tensor与blob: basics_topics/tensor_blob.md
       - 任务函数及训练环境配置: basics_topics/job_function_config.md
       - 任务函数的定义与调用: basics_topics/job_function_define_call.md
-<<<<<<< HEAD
       - 获取任务函数的结果: basics_topics/async_get.md
-      - OFRecord数据集的制作与导入: basics_topics/ofrecord.md
-=======
-      - 异步方式获取任务函数的结果: basics_topics/async_get.md
       - OFRecord数据格式: basics_topics/ofrecord.md
->>>>>>> 8830a959
       - 模型的加载与保存: basics_topics/model_load_save.md
       - 分布式训练: basics_topics/distributed_train.md
       - Consistent与Mirrored策略: basics_topics/consistent_mirrored.md
